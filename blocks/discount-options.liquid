--- conflicted
+++ resolved
@@ -105,26 +105,18 @@
     const id = e?.detail?.variant?.id || e?.detail?.variantId;
     if (id) updateForVariantId(id);
   });
-  document.addEventListener('variant:changed', (e) => {
-    const id = e?.detail?.variant?.id || e?.detail?.variantId;
-    if (id) updateForVariantId(id);
-  });
 
-  // Fallback: watch the hidden variant id input inside product forms
-  document.querySelectorAll('form[action*="/cart/add"] [name="id"]').forEach((input) => {
-    input.addEventListener('change', () => {
-      if (input.value) updateForVariantId(input.value);
-    });
-  });
-
-  // Initial render
-  renderTable(currentDiscountData);
+  // Initial population
+  try {
+    currentDiscountData = JSON.parse(`{{ discount_data | escape }}`);
+    populateDiscountTable(currentDiscountData);
+  } catch (error) {
+    console.error('Error parsing initial discount data:', error);
+    discountWrapper.style.display = 'none';
+  }
 });
-</script>
-<<<<<<< HEAD
-=======
+</script> {% endcomment %}
 {%- endif -%}
->>>>>>> 4c56da0e
 
 {% schema %}
 {
